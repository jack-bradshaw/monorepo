--- conflicted
+++ resolved
@@ -27,14 +27,9 @@
   private val appStates: List<AppState>
 ) : Engine, SimpleApplication(*appStates.toTypedArray()) {
 
-<<<<<<< HEAD
   //private val vrAppState = appStates.filter { it::class == VrAppState::class }.first()
-=======
-  private val dispatcher = dispatcher()
-  private val scope = CoroutineScope(dispatcher)
 
   private val vrAppState = appStates.filter { it::class == VrAppState::class }.first()
->>>>>>> 885bbb4b
 
   private val gameFlow = MutableStateFlow<Game?>(null)
 
@@ -43,11 +38,9 @@
   }
 
   override fun simpleInitApp() {
-<<<<<<< HEAD
     launch(dispatcher()) {
-=======
+
     scope.launch {
->>>>>>> 885bbb4b
       gameFlow
         .flatMapLatest { it?.ui() ?: flowOf<Spatial?>(null) }
         .collect {
@@ -70,9 +63,5 @@
   override fun camera() = cam
   override fun assetManager() = assetManager
   override fun application() = this
-<<<<<<< HEAD
   override fun vr() = TODO()
-=======
-  override fun vr() = vrAppState
->>>>>>> 885bbb4b
 }