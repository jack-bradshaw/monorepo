--- conflicted
+++ resolved
@@ -6,7 +6,6 @@
 import io.jackbradshaw.otter.config.defaultConfig
 import io.jackbradshaw.otter.coroutines.CoroutinesModule
 import io.jackbradshaw.otter.engine.core.EngineCore
-import io.jackbradshaw.otter.scene.stage.SceneStageModule
 import io.jackbradshaw.otter.engine.core.EngineCoreModule
 import io.jackbradshaw.otter.openxr.manifest.encoder.ManifestEncoder
 import io.jackbradshaw.otter.openxr.manifest.encoder.ManifestEncoderModule
@@ -17,10 +16,7 @@
 import io.jackbradshaw.otter.qualifiers.Physics
 import io.jackbradshaw.otter.qualifiers.Rendering
 import io.jackbradshaw.otter.scene.stage.SceneStage
-<<<<<<< HEAD
-=======
 import io.jackbradshaw.otter.scene.stage.SceneStageModule
->>>>>>> 780513c7d14aae85c67b233f1c2667ee1e78f25b
 import io.jackbradshaw.otter.timing.Clock
 import io.jackbradshaw.otter.timing.TimingModule
 import kotlinx.coroutines.CoroutineDispatcher
@@ -28,16 +24,6 @@
 @OtterScope
 @Component(
     modules =
-<<<<<<< HEAD
-    [
-      EngineCoreModule::class,
-      TimingModule::class,
-      ManifestInstallerModule::class,
-      ManifestGeneratorModule::class,
-      ManifestEncoderModule::class,
-      CoroutinesModule::class,
-      SceneStageModule::class])
-=======
         [
             EngineCoreModule::class,
             TimingModule::class,
@@ -46,24 +32,15 @@
             ManifestEncoderModule::class,
             CoroutinesModule::class,
             SceneStageModule::class])
->>>>>>> 780513c7d14aae85c67b233f1c2667ee1e78f25b
 interface OtterComponent {
 
-  @Physics
-  fun physicsDispatcher(): CoroutineDispatcher
+  @Physics fun physicsDispatcher(): CoroutineDispatcher
 
-  @Rendering
-  fun renderingDispatcher(): CoroutineDispatcher
+  @Rendering fun renderingDispatcher(): CoroutineDispatcher
 
-  @Physics
-  fun physicsClock(): Clock
+  @Physics fun physicsClock(): Clock
 
-<<<<<<< HEAD
-  @Rendering
-  fun renderingClock(): Clock
-=======
   @Rendering fun renderingClock(): Clock
->>>>>>> 780513c7d14aae85c67b233f1c2667ee1e78f25b
 
   fun engine(): EngineCore
 
@@ -79,19 +56,12 @@
 
   @Component.Builder
   interface Builder {
-<<<<<<< HEAD
-    @BindsInstance
-    fun setConfig(config: Config): Builder
-=======
+
     @BindsInstance fun setConfig(config: Config): Builder
->>>>>>> 780513c7d14aae85c67b233f1c2667ee1e78f25b
+
     fun build(): OtterComponent
   }
 }
 
-<<<<<<< HEAD
-fun otter(config: Config = defaultConfig): OtterComponent = DaggerOtterComponent.builder().setConfig(config).build()
-=======
 fun otter(config: Config = defaultConfig): OtterComponent =
-    DaggerOtterComponent.builder().setConfig(config).build()
->>>>>>> 780513c7d14aae85c67b233f1c2667ee1e78f25b+    DaggerOtterComponent.builder().setConfig(config).build()